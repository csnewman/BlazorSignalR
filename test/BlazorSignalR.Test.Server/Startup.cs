// Copyright (c) .NET Foundation. All rights reserved.
// Licensed under the Apache License, Version 2.0. See License.txt in the project root for license information.

using System;
using System.IdentityModel.Tokens.Jwt;
using System.Security.Claims;
using System.Threading.Tasks;
using BlazorSignalR.Test.Server.Hubs;
using Microsoft.AspNetCore.Authentication.JwtBearer;
using Microsoft.AspNetCore.Builder;
using Microsoft.AspNetCore.Hosting;
using Microsoft.AspNetCore.Http;
using Microsoft.Extensions.DependencyInjection;
using Microsoft.Extensions.Hosting;
using Microsoft.IdentityModel.Tokens;
using Newtonsoft.Json.Serialization;

namespace BlazorSignalR.Test.Server
{
    public class Startup
    {
        public static readonly SymmetricSecurityKey SecurityKey = new SymmetricSecurityKey(Guid.NewGuid().ToByteArray());
        public static readonly JwtSecurityTokenHandler JwtTokenHandler = new JwtSecurityTokenHandler();

        // This method gets called by the runtime. Use this method to add services to the container.
        // For more information on how to configure your application, visit https://go.microsoft.com/fwlink/?LinkID=398940
        public void ConfigureServices(IServiceCollection services)
        {
            services.AddConnections();
            services
                .AddSignalR(options => options.KeepAliveInterval = TimeSpan.FromSeconds(5))
//                .AddMessagePackProtocol();
                .AddNewtonsoftJsonProtocol();

            services.AddAuthorization(options =>
            {
                options.AddPolicy(JwtBearerDefaults.AuthenticationScheme, policy =>
                {
                    policy.AddAuthenticationSchemes(JwtBearerDefaults.AuthenticationScheme);
                    policy.RequireClaim(ClaimTypes.NameIdentifier);
                });
            });

            services.AddAuthentication(JwtBearerDefaults.AuthenticationScheme)
                .AddJwtBearer(options =>
                {
                    options.TokenValidationParameters =
                    new TokenValidationParameters
                    {
                        LifetimeValidator = (before, expires, token, parameters) => expires > DateTime.UtcNow,
                        ValidateAudience = false,
                        ValidateIssuer = false,
                        ValidateActor = false,
                        ValidateLifetime = true,
                        IssuerSigningKey = SecurityKey
                    };

                    options.Events = new JwtBearerEvents
                    {
                        OnMessageReceived = context =>
                        {
                            var accessToken = context.Request.Query["access_token"];

                            if (!string.IsNullOrEmpty(accessToken) &&
                                (context.HttpContext.WebSockets.IsWebSocketRequest || context.Request.Headers["Accept"] == "text/event-stream"))
                            {
                                context.Token = context.Request.Query["access_token"];
                            }
                            return Task.CompletedTask;
                        }
                    };
                });

            services.Configure<CookiePolicyOptions>(options =>
            {
                options.CheckConsentNeeded = context => true;
                options.MinimumSameSitePolicy = SameSiteMode.None;
            });

            services.AddMvc().AddNewtonsoftJson(options =>
            {
                options.SerializerSettings.ContractResolver = new DefaultContractResolver();
            });

            services.AddResponseCompression();
        }

        // This method gets called by the runtime. Use this method to configure the HTTP request pipeline.
        public void Configure(IApplicationBuilder app, IWebHostEnvironment env)
        {
            app.UseResponseCompression();

            if (env.IsDevelopment())
            {
                app.UseDeveloperExceptionPage();
            }
            else
            {
                app.UseExceptionHandler("/Error");
                app.UseHsts();
            }

            app.UseHttpsRedirection();
            app.UseCookiePolicy();
            app.UseCors("CorsPolicy");
            app.UseSignalR(routes =>
            {
                routes.MapHub<ChatHub>("/chathub");
            });

            app.UseRouting();

            app.UseEndpoints(endpoints =>
            {
                endpoints.MapDefaultControllerRoute();
            });

<<<<<<< HEAD
            app.UseStaticFiles();
            app.UseBlazor<Client.Program>();
=======
            app.UseBlazor<Client.Startup>();
>>>>>>> af4d0158
        }
    }
}<|MERGE_RESOLUTION|>--- conflicted
+++ resolved
@@ -115,12 +115,8 @@
                 endpoints.MapDefaultControllerRoute();
             });
 
-<<<<<<< HEAD
             app.UseStaticFiles();
-            app.UseBlazor<Client.Program>();
-=======
             app.UseBlazor<Client.Startup>();
->>>>>>> af4d0158
         }
     }
 }